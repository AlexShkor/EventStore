--- conflicted
+++ resolved
@@ -92,13 +92,8 @@
                     publisher, v => v.CorrelationId, v => v.CorrelationId);
             _readDispatcher =
                 new RequestResponseDispatcher
-<<<<<<< HEAD
-                    <ClientMessage.ReadEventsBackwards, ClientMessage.ReadEventsBackwardsCompleted>(
+                    <ClientMessage.ReadStreamEventsBackward, ClientMessage.ReadStreamEventsBackwardCompleted>(
                     publisher, v => v.CorrelationId, v => v.CorrelationId);
-=======
-                    <ClientMessage.ReadStreamEventsBackward, ClientMessage.ReadStreamEventsBackwardCompleted>(
-                    coreOutput, v => v.CorrelationId, v => v.CorrelationId);
->>>>>>> f2e21703
 
             _mainQueue = mainQueue;
             _publisher = publisher;
@@ -257,7 +252,6 @@
             }
         }
 
-<<<<<<< HEAD
         public void Handle(ProjectionMessage.Projections.Management.StateReport message)
         {
             string name;
@@ -278,10 +272,7 @@
             }
         }
 
-        public void Handle(ClientMessage.ReadEventsBackwardsCompleted message)
-=======
         public void Handle(ClientMessage.ReadStreamEventsBackwardCompleted message)
->>>>>>> f2e21703
         {
             _readDispatcher.Handle(message);
         }
@@ -312,13 +303,8 @@
         private void BeginLoadProjectionList(int from = -1)
         {
             _readDispatcher.Publish(
-<<<<<<< HEAD
-                new ClientMessage.ReadEventsBackwards(
+                new ClientMessage.ReadStreamEventsBackward(
                     Guid.NewGuid(), new PublishEnvelope(_mainQueue), "$projections-$all", from, _readEventsBatchSize,
-=======
-                new ClientMessage.ReadStreamEventsBackward(
-                    Guid.NewGuid(), new PublishEnvelope(_coreOutput), "$projections-$all", from, _readEventsBatchSize,
->>>>>>> f2e21703
                     resolveLinks: false), m => LoadProjectionListCompleted(m, from));
         }
 
