// Copyright (c) 2012, Event Store LLP
// All rights reserved.
// 
// Redistribution and use in source and binary forms, with or without
// modification, are permitted provided that the following conditions are
// met:
// 
// Redistributions of source code must retain the above copyright notice,
// this list of conditions and the following disclaimer.
// Redistributions in binary form must reproduce the above copyright
// notice, this list of conditions and the following disclaimer in the
// documentation and/or other materials provided with the distribution.
// Neither the name of the Event Store LLP nor the names of its
// contributors may be used to endorse or promote products derived from
// this software without specific prior written permission
// THIS SOFTWARE IS PROVIDED BY THE COPYRIGHT HOLDERS AND CONTRIBUTORS
// "AS IS" AND ANY EXPRESS OR IMPLIED WARRANTIES, INCLUDING, BUT NOT
// LIMITED TO, THE IMPLIED WARRANTIES OF MERCHANTABILITY AND FITNESS FOR
// A PARTICULAR PURPOSE ARE DISCLAIMED. IN NO EVENT SHALL THE COPYRIGHT
// HOLDER OR CONTRIBUTORS BE LIABLE FOR ANY DIRECT, INDIRECT, INCIDENTAL,
// SPECIAL, EXEMPLARY, OR CONSEQUENTIAL DAMAGES (INCLUDING, BUT NOT
// LIMITED TO, PROCUREMENT OF SUBSTITUTE GOODS OR SERVICES; LOSS OF USE,
// DATA, OR PROFITS; OR BUSINESS INTERRUPTION) HOWEVER CAUSED AND ON ANY
// THEORY OF LIABILITY, WHETHER IN CONTRACT, STRICT LIABILITY, OR TORT
// (INCLUDING NEGLIGENCE OR OTHERWISE) ARISING IN ANY WAY OUT OF THE USE
// OF THIS SOFTWARE, EVEN IF ADVISED OF THE POSSIBILITY OF SUCH DAMAGE.
// 
using System;
using System.Collections.Generic;
using System.Diagnostics;
using System.IO;
using System.Runtime.InteropServices;
using System.Security.Cryptography;
using System.Threading;
using EventStore.Common.Log;
using EventStore.Common.Utils;
using EventStore.Core.Exceptions;
using EventStore.Core.TransactionLog.LogRecords;
using EventStore.Core.Util;

namespace EventStore.Core.TransactionLog.Chunks
{
#if __MonoCS__
    using ConcurrentReaderWorkItemQueue = Common.ConcurrentCollections.ConcurrentQueue<ReaderWorkItem>;
#else
    using ConcurrentReaderWorkItemQueue = System.Collections.Concurrent.ConcurrentQueue<ReaderWorkItem>;
#endif

    public unsafe class TFChunk : IDisposable
    {
        public const byte CurrentChunkVersion = 2;
        public const int WriteBufferSize = 4096;
        public const int ReadBufferSize = 512;

        private static readonly ILogger Log = LogManager.GetLoggerFor<TFChunk>();

        public bool IsReadOnly { get { return _isReadonly; } }
        public bool IsCached { get { return _cached; } }
        public int ActualDataSize { get { return _actualDataSize; } }
        public string FileName { get { return _filename; } }

        public ChunkHeader ChunkHeader { get { return _chunkHeader; } }
        public ChunkFooter ChunkFooter { get { return _chunkFooter; } }
        
        private readonly string _filename;
        private volatile bool _isReadonly;
        private ChunkHeader _chunkHeader;
        private ChunkFooter _chunkFooter;
        
        private readonly int _maxReadThreads;
        private readonly ConcurrentReaderWorkItemQueue _streams = new ConcurrentReaderWorkItemQueue();
        private ConcurrentReaderWorkItemQueue _memoryStreams;
        private WriterWorkItem _writerWorkItem;
        private volatile int _actualDataSize;

        private byte* _cachedData;
        private int _cachedDataLength;
        private volatile bool _cached;

        private Midpoint[] _midpoints;
        private readonly int _midpointsDepth;

        private readonly ManualResetEvent _destroyEvent = new ManualResetEvent(false);
        private volatile bool _selfdestructin54321;
        private volatile bool _deleteFile;

        private TFChunk(string filename, int maxReadThreads, int midpointsDepth)
        {
            Ensure.NotNullOrEmpty(filename, "filename");
            Ensure.Positive(maxReadThreads, "maxReadThreads");

            _filename = filename;
            _maxReadThreads = maxReadThreads;
            _midpointsDepth = midpointsDepth;
        }

        ~TFChunk()
        {
            FreeCachedData();
        }

        private void InitCompleted(bool verifyHash)
        {
            if (!File.Exists(_filename))
                throw new CorruptDatabaseException(new ChunkNotFoundException(_filename));

            _isReadonly = true;
            CreateReaderStreams();

            var reader = GetReaderWorkItem();
            try
            {
                Debug.Assert(!reader.IsMemory);

                _chunkHeader = ReadHeader(reader.Stream);
                if (_chunkHeader.Version != CurrentChunkVersion)
                    throw new CorruptDatabaseException(new WrongTFChunkVersionException(_filename, _chunkHeader.Version, CurrentChunkVersion));
                _chunkFooter = ReadFooter(reader.Stream);
                _actualDataSize = _chunkFooter.ActualDataSize;

                var expectedFileSize = _chunkFooter.ActualChunkSize + _chunkFooter.MapSize + ChunkHeader.Size + ChunkFooter.Size;
                if (reader.Stream.Length != expectedFileSize)
                {
                    throw new CorruptDatabaseException(new BadChunkInDatabaseException(
                        string.Format("Chunk file '{0}' should have file size {1} bytes, but instead has {2} bytes length.",
                                      _filename,
                                      expectedFileSize,
                                      reader.Stream.Length)));
                }

                _midpoints = PopulateMidpoints(_midpointsDepth);
            }
            finally
            {
                ReturnReaderWorkItem(reader);
            }

            SetAttributes();
            if (verifyHash)
                VerifyFileHash();
        }

        private void InitNew(ChunkHeader chunkHeader)
        {
            Ensure.NotNull(chunkHeader, "chunkHeader");

            _isReadonly = false;
            _chunkHeader = chunkHeader;
            _actualDataSize = 0;

            CreateWriterWorkItemForNewChunk(chunkHeader);
            CreateReaderStreams();

            SetAttributes();
        }

        private void InitOngoing(int writePosition)
        {
            Ensure.Nonnegative(writePosition, "writePosition");
            if (!File.Exists(_filename))
                throw new CorruptDatabaseException(new ChunkNotFoundException(_filename));

            _isReadonly = false;
            _actualDataSize = writePosition;

            CreateWriterWorkItemForExistingChunk(writePosition, out _chunkHeader);
            if (_chunkHeader.Version != CurrentChunkVersion)
                throw new CorruptDatabaseException(new WrongTFChunkVersionException(_filename, _chunkHeader.Version, CurrentChunkVersion));
            CreateReaderStreams();

            var expectedFileSize = _chunkHeader.ChunkSize + ChunkHeader.Size + ChunkFooter.Size;
            if (_writerWorkItem.Stream.Length != expectedFileSize)
            {
                throw new CorruptDatabaseException(new BadChunkInDatabaseException(
                    string.Format("Chunk file '{0}' should have file size {1} bytes, but instead has {2} bytes length.",
                                  _filename,
                                  expectedFileSize,
                                  _writerWorkItem.Stream.Length)));
            }

            SetAttributes();
        }

        public static TFChunk FromCompletedFile(string filename, bool verifyHash)
        {
            var chunk = new TFChunk(filename, TFConsts.TFChunkReaderCount, TFConsts.MidpointsDepth);
            try
            {
                chunk.InitCompleted(verifyHash);
            }
            catch
            {
                chunk.Dispose();
                throw;
            }
            return chunk;
        }

        public static TFChunk FromOngoingFile(string filename, int writePosition)
        {
            var chunk = new TFChunk(filename, TFConsts.TFChunkReaderCount, TFConsts.MidpointsDepth);
            try
            {
                chunk.InitOngoing(writePosition);
            }
            catch
            {
                chunk.Dispose();
                throw;
            }
            return chunk;
        }

        public static TFChunk CreateNew(string filename, int chunkSize, int chunkNumber, int chunkScavengeVersion)
        {
            var chunkHeader = new ChunkHeader(CurrentChunkVersion, chunkSize, chunkNumber, chunkNumber, chunkScavengeVersion);
            var chunk = new TFChunk(filename, TFConsts.TFChunkReaderCount, TFConsts.MidpointsDepth);
            try
            {
                chunk.InitNew(chunkHeader);
            }
            catch
            {
                chunk.Dispose();
                throw;
            }
            return chunk;
        }

        private void CreateReaderStreams()
        {
            for (int i = 0; i < _maxReadThreads; i++)
            {
                var stream = new FileStream(_filename, FileMode.Open, FileAccess.Read, FileShare.ReadWrite,
                                            ReadBufferSize, FileOptions.RandomAccess);
                var reader = new BinaryReader(stream);
                _streams.Enqueue(new ReaderWorkItem(stream, reader, false));
            }
        }

        private void CreateWriterWorkItemForNewChunk(ChunkHeader chunkHeader)
        {
            var md5 = MD5.Create();
            var stream = new FileStream(_filename, FileMode.Create, FileAccess.ReadWrite, FileShare.Read,
                                        WriteBufferSize, FileOptions.SequentialScan);
            var writer = new BinaryWriter(stream);
            stream.SetLength(chunkHeader.ChunkSize + ChunkHeader.Size + ChunkFooter.Size);
            WriteHeader(md5, stream, chunkHeader);
            _writerWorkItem = new WriterWorkItem(stream, writer, md5);
            Flush();
        }

        private void CreateWriterWorkItemForExistingChunk(int writePosition, out ChunkHeader chunkHeader)
        {
            var md5 = MD5.Create();
            var stream = new FileStream(_filename, FileMode.Open, FileAccess.ReadWrite, FileShare.Read,
                                        WriteBufferSize, FileOptions.SequentialScan);
            var writer = new BinaryWriter(stream);
            try
            {
                chunkHeader = ReadHeader(stream);
            }
            catch
            {
                stream.Dispose();
                ((IDisposable)md5).Dispose();
                throw;
            }
            var realPosition = GetRealPosition(writePosition, inMemory: false);
            stream.Position = realPosition;
            MD5Hash.ContinuousHashFor(md5, stream, 0, realPosition);
            _writerWorkItem = new WriterWorkItem(stream, writer, md5);
        }

        private void WriteHeader(MD5 md5, Stream stream, ChunkHeader chunkHeader)
        {
            var chunkHeaderBytes = chunkHeader.AsByteArray();
            md5.TransformBlock(chunkHeaderBytes, 0, ChunkHeader.Size, null, 0);
            stream.Write(chunkHeaderBytes, 0, ChunkHeader.Size);
        }

        private void SetAttributes()
        {
            Helper.EatException(() =>
            {
                // in mono SetAttributes on non-existing file throws exception, in windows it just works silently.
                File.SetAttributes(_filename, FileAttributes.ReadOnly);
                File.SetAttributes(_filename, FileAttributes.Temporary); // non-intuitive, tells OS to try to cache it!
                File.SetAttributes(_filename, FileAttributes.NotContentIndexed);
            });
        }

        public void VerifyFileHash()
        {
            if (!IsReadOnly)
                throw new InvalidOperationException("You can't verify hash of not-completed TFChunk.");

            var workItem = GetReaderWorkItem();
            try
            {
                var footer = ReadFooter(workItem.Stream);

                byte[] hash;
                using (var md5 = MD5.Create())
                {
                    workItem.Stream.Seek(0, SeekOrigin.Begin);
                    // hash header and data
                    MD5Hash.ContinuousHashFor(md5,
                                              workItem.Stream,
                                              0,
                                              ChunkHeader.Size + footer.ActualDataSize);
                    // hash mapping and footer except MD5 hash sum which should always be last
                    MD5Hash.ContinuousHashFor(md5,
                                              workItem.Stream,
                                              ChunkHeader.Size + footer.ActualChunkSize,
                                              footer.MapSize + ChunkFooter.Size - ChunkFooter.ChecksumSize);
                    md5.TransformFinalBlock(new byte[0], 0, 0);
                    hash = md5.Hash;
                }

                if (footer.MD5Hash == null || footer.MD5Hash.Length != hash.Length) 
                    throw new HashValidationException();
                
                for (int i = 0; i < hash.Length; ++i)
                {
                    if (footer.MD5Hash[i] != hash[i])
                        throw new HashValidationException();
                }
            }
            finally
            {
                ReturnReaderWorkItem(workItem);
            }
        }

        private ChunkHeader ReadHeader(Stream stream)
        {
            if (stream.Length < ChunkHeader.Size)
            {
                throw new CorruptDatabaseException(new BadChunkInDatabaseException(
                    string.Format("Chunk file '{0}' is too short to even read ChunkHeader, its size is {1} bytes.",
                                  _filename,
                                  stream.Length)));
            }

            stream.Seek(0, SeekOrigin.Begin);
            var chunkHeader = ChunkHeader.FromStream(stream);
            return chunkHeader;
        }

        private ChunkFooter ReadFooter(Stream stream)
        {
            if (stream.Length < ChunkFooter.Size)
            {
                throw new CorruptDatabaseException(new BadChunkInDatabaseException(
                    string.Format("Chunk file '{0}' is too short to even read ChunkFooter, its size is {1} bytes.",
                                  _filename,
                                  stream.Length)));
            }

            stream.Seek(-ChunkFooter.Size, SeekOrigin.End);
            var footer = ChunkFooter.FromStream(stream);
            return footer;
        }

        private Midpoint[] PopulateMidpoints(int depth)
        {
            if (!_isReadonly || _chunkFooter.MapSize == 0)
                return null;

            var workItem = GetReaderWorkItem();
            try
            {
                int midPointsCnt = 1 << depth;
                int segmentSize;
                Midpoint[] midpoints;
                var mapCount = _chunkFooter.MapCount;
                if (mapCount < midPointsCnt)
                {
                    segmentSize = 1; // we cache all items
                    midpoints = new Midpoint[mapCount];
                }
                else
                {
                    segmentSize = mapCount / midPointsCnt;
                    midpoints = new Midpoint[1 + (mapCount + segmentSize - 1) / segmentSize];
                }

                for (int x = 0, i = 0, xN = mapCount - 1; 
                     x < xN; 
                     x += segmentSize, i += 1)
                {
                    midpoints[i] = new Midpoint(x, ReadPosMap(workItem, x));
                }

                // add the very last item as the last midpoint (possibly it is done twice)
                midpoints[midpoints.Length - 1] = new Midpoint(mapCount - 1, ReadPosMap(workItem, mapCount - 1));
                return midpoints;
            }
            finally
            {
                ReturnReaderWorkItem(workItem);
            }
        }

        private PosMap ReadPosMap(ReaderWorkItem workItem, int index)
        {
            var pos = (workItem.IsMemory ? 0 : ChunkHeader.Size) + _chunkFooter.ActualChunkSize + (index << 3);
            workItem.Stream.Seek(pos, SeekOrigin.Begin);
            return new PosMap(workItem.Reader.ReadUInt64());
        }

        public void CacheInMemory()
        {
            if (_cached || _selfdestructin54321)
                return;

            var sw = Stopwatch.StartNew();

            BuildCacheArray();
            _destructedMemStreams = 0;
            _memoryStreams = BuildCacheReaders();
            if (_writerWorkItem != null)
            {
                _writerWorkItem.UnmanagedMemoryStream = 
                    new UnmanagedMemoryStream(_cachedData, _cachedDataLength, _cachedDataLength, FileAccess.ReadWrite);
            }
            _cached = true;

            _midpoints = null;

            Log.Trace("CACHED TFChunk #{0} at {1} in {2}.", _chunkHeader.ChunkStartNumber, Path.GetFileName(_filename), sw.Elapsed);
        }

        private void BuildCacheArray()
        {
            var workItem = GetReaderWorkItem();
            if (workItem.IsMemory)
                throw new InvalidOperationException("When trying to build cache, reader worker is already in-memory reader.");
            try
            {
                _cachedDataLength = _isReadonly ? _chunkFooter.ActualChunkSize + _chunkFooter.MapSize : _chunkHeader.ChunkSize;
                var cachedData = (byte*) Marshal.AllocHGlobal(_cachedDataLength);
                try
                {
                    using (var unmanagedStream = new UnmanagedMemoryStream(cachedData, 
                                                                           _cachedDataLength, 
                                                                           _cachedDataLength, 
                                                                           FileAccess.ReadWrite))
                    {
                        workItem.Stream.Seek(GetRealPosition(0, inMemory: false), SeekOrigin.Begin);
                        var buffer = new byte[4096];
                        int toRead = _cachedDataLength;
                        while (toRead > 0)
                        {
                            int read = workItem.Stream.Read(buffer, 0, Math.Min(toRead, buffer.Length));
                            if (read == 0)
                                break;
                            toRead -= read;
                            unmanagedStream.Write(buffer, 0, read);
                        }
                    }
                }
                catch
                {
                    Marshal.FreeHGlobal((IntPtr) cachedData);
                    throw;
                }
                _cachedData = cachedData;
            }
            finally
            {
                ReturnReaderWorkItem(workItem);
            }
        }

        private ConcurrentReaderWorkItemQueue BuildCacheReaders()
        {
            var queue = new ConcurrentReaderWorkItemQueue();
            for (int i = 0; i < _maxReadThreads; i++)
            {
                var stream = new UnmanagedMemoryStream(_cachedData, _cachedDataLength);
                var reader = new BinaryReader(stream);
                queue.Enqueue(new ReaderWorkItem(stream, reader, isMemory: true));
            }
            return queue;
        }

        public void UnCacheFromMemory()
        {
            var wasCached = _cached;

            if (!_selfdestructin54321)
                _midpoints = PopulateMidpoints(_midpointsDepth);

            _cached = false;

            var unmanagedMemStream = _writerWorkItem == null ? null : _writerWorkItem.UnmanagedMemoryStream;
            if (unmanagedMemStream != null)
            {
                unmanagedMemStream.Dispose();
                _writerWorkItem.UnmanagedMemoryStream = null;
            }

            TryDestructUnmanagedMemory();

            if (wasCached)
                Log.Trace("UNCACHED TFChunk #{0} at {1}", _chunkHeader.ChunkStartNumber, Path.GetFileName(_filename));
        }

        public RecordReadResult TryReadAt(int logicalPosition)
        {
            var workItem = GetReaderWorkItem();
            try
            {
                LogRecord record;
                var actualPosition = TranslateExactPosition(workItem, logicalPosition);
                if (actualPosition == -1 || actualPosition >= _actualDataSize)
                    return RecordReadResult.Failure;
                int length;
                var result = TryReadForwardInternal(workItem, actualPosition, out length, out record);
                return new RecordReadResult(result, -1, record, length);
            }
            finally
            {
                ReturnReaderWorkItem(workItem);
            }
        }

        private int TranslateExactPosition(ReaderWorkItem workItem, int pos)
        {
            if (!_isReadonly || _chunkFooter.MapSize == 0)
                return pos;

            var midpoints = _midpoints;
            if (workItem.IsMemory || midpoints == null)
            {
                var mapCount = _chunkFooter.MapSize / sizeof(ulong);
                return TranslateExactWithoutMidpoints(workItem, pos, 0, mapCount - 1);
            }
            return TranslateExactWithMidpoints(workItem, midpoints, pos);
        }

        private int TranslateExactWithMidpoints(ReaderWorkItem workItem, Midpoint[] midpoints, int pos)
        {
            if (pos < midpoints[0].LogPos || pos > midpoints[midpoints.Length - 1].LogPos)
                return -1;

            var recordRange = LocatePosRange(midpoints, pos);
            return TranslateExactWithoutMidpoints(workItem, pos, recordRange.Item1, recordRange.Item2);
        }

        private int TranslateExactWithoutMidpoints(ReaderWorkItem workItem, int pos, int startIndex, int endIndex)
        {
            int low = startIndex;
            int high = endIndex;
            while (low <= high)
            {
                var mid = low + (high - low) / 2;
                var v = ReadPosMap(workItem, mid);

                if (v.LogPos == pos)
                    return v.ActualPos;
                if (v.LogPos < pos)
                    low = mid + 1;
                else
                    high = mid - 1;
            }
            return -1;
        }

        public RecordReadResult TryReadFirst()
        {
            var workItem = GetReaderWorkItem();
            try
            {
                LogRecord record;
                if (_actualDataSize == 0)
                    return RecordReadResult.Failure;
                int length;
                var result = TryReadForwardInternal(workItem, 0, out length, out record);
                if (!result)
                    return RecordReadResult.Failure;

                int nextLogicalPos;
                if (_isReadonly && _chunkFooter.MapSize > 0)
                {
                    if (_chunkFooter.MapSize > sizeof(ulong))
                        nextLogicalPos = ReadPosMap(workItem, 1).LogPos;
                    else
                        nextLogicalPos = (int)(record.Position % _chunkHeader.ChunkSize) + length + 2*sizeof(int);
                }
                else
                    nextLogicalPos = 0 + length + 2*sizeof(int);
                return new RecordReadResult(true, nextLogicalPos, record, length);

            }
            finally
            {
                ReturnReaderWorkItem(workItem);
            }
        }

        public RecordReadResult TryReadClosestForward(int logicalPosition)
        {
            var workItem = GetReaderWorkItem();
            try
            {
                var pos = TranslateClosestForwardPosition(workItem, logicalPosition);
                var actualPosition = pos.Item1;
                if (actualPosition == -1 || actualPosition >= _actualDataSize)
                    return RecordReadResult.Failure;

                int length;
                LogRecord record;
                if (!TryReadForwardInternal(workItem, actualPosition, out length, out record))
                    return RecordReadResult.Failure;

                int nextLogicalPos;
                if (_isReadonly && _chunkFooter.MapSize > 0)
                {
                    if (pos.Item2 + 1 < _chunkFooter.MapCount)
                        nextLogicalPos = ReadPosMap(workItem, pos.Item2 + 1).LogPos;
                    else
                        nextLogicalPos = (int)(record.Position % _chunkHeader.ChunkSize) + length + 2*sizeof(int);
                }
                else
                    nextLogicalPos = actualPosition + length + 2*sizeof(int);

                return new RecordReadResult(true, nextLogicalPos, record, length);
            }
            finally
            {
                ReturnReaderWorkItem(workItem);
            }
        }

        private bool TryReadForwardInternal(ReaderWorkItem workItem, int actualPosition, out int length, out LogRecord record)
        {
            length = -1;
            record = null;

            workItem.Stream.Position = GetRealPosition(actualPosition, workItem.IsMemory);

            if (!VerifyDataLengthForward(workItem, 2*sizeof(int)))
                return false;
            
            length = workItem.Reader.ReadInt32();

            if (length <= 0)
            {
                throw new ArgumentException(
                        string.Format("Log record at actual pos {0} has non-positive length: {1}. "
                                      + "Something is seriously wrong.",
                                      actualPosition,
                                      length));
            }
            if (length > TFConsts.MaxLogRecordSize)
            {
                throw new ArgumentException(
                        string.Format("Log record at actual pos {0} has too large length: {1} bytes, "
                                      + "while limit is {2} bytes.",
                                      actualPosition,
                                      length,
                                      TFConsts.MaxLogRecordSize));
            }

            if (!VerifyDataLengthForward(workItem, length + sizeof(int) /*suffix*/))
                throw new UnableToReadPastEndOfStreamException();

            record = LogRecord.ReadFrom(workItem.Reader);
           
            Debug.Assert(workItem.Reader.ReadInt32() == length); // verify suffix length == prefix length

            return true;
        }

        public RecordReadResult TryReadLast()
        {
            var workItem = GetReaderWorkItem();
            try
            {
                LogRecord record;
                if (_actualDataSize == 0)
                    return RecordReadResult.Failure;
                
                int length;
                var result = TryReadBackwardInternal(workItem, _actualDataSize, out length, out record);
                if (!result)
                    return RecordReadResult.Failure;

                int nextLogicalPos;
                if (_isReadonly && _chunkFooter.MapSize > 0)
                {
                    var mapCount = _chunkFooter.MapSize / sizeof(ulong);
                    nextLogicalPos = mapCount > 1
                                             ? ReadPosMap(workItem, mapCount - 1).LogPos
                                             : (int) (record.Position % _chunkHeader.ChunkSize);
                }
                else
                    nextLogicalPos = _actualDataSize - length - 2*sizeof(int);
                return new RecordReadResult(true, nextLogicalPos, record, length);
            }
            finally
            {
                ReturnReaderWorkItem(workItem);
            }
        }

        public RecordReadResult TryReadClosestBackward(int logicalPosition)
        {
            var workItem = GetReaderWorkItem();
            try
            {
                var pos = TranslateClosestForwardPosition(workItem, logicalPosition);
                var actualPosition = pos.Item1;
                // here we allow actualPosition == _actualDataSize as we can read backward the very last record that way
                if (actualPosition == -1 || actualPosition > _actualDataSize) 
                    return RecordReadResult.Failure;

                int length;
                LogRecord record;
                if (!TryReadBackwardInternal(workItem, actualPosition, out length, out record))
                    return RecordReadResult.Failure;

                int nextLogicalPos;
                if (_isReadonly && _chunkFooter.MapSize > 0)
                {
                    nextLogicalPos = pos.Item2 > 0
                                             ? ReadPosMap(workItem, pos.Item2 - 1).LogPos
                                             : (int) (record.Position % _chunkHeader.ChunkSize);
                }
                else
                    nextLogicalPos = actualPosition - length - 2*sizeof(int);

                return new RecordReadResult(true, nextLogicalPos, record, length);
            }
            finally
            {
                ReturnReaderWorkItem(workItem);
            }
        }

        private static bool TryReadBackwardInternal(ReaderWorkItem workItem, int actualPosition, out int length, out LogRecord record)
        {
            length = -1;
            record = null;

            if (actualPosition < 2 * sizeof(int)) // no space even for length prefix and suffix 
                return false;

            var realPos = GetRealPosition(actualPosition, workItem.IsMemory);
            workItem.Stream.Position = realPos - sizeof(int);

            length = workItem.Reader.ReadInt32();

            if (length <= 0)
            {
                throw new ArgumentException(
                        string.Format("Log record that ends at actual pos {0} has non-positive length: {1}. "
                                      + "Something is seriously wrong.",
                                      actualPosition,
                                      length));
            }
            if (length > TFConsts.MaxLogRecordSize)
            {
                throw new ArgumentException(
                        string.Format("Log record that ends at actual pos {0} has too large length: {1} bytes, "
                                      + "while limit is {2} bytes.",
                                      actualPosition,
                                      length,
                                      TFConsts.MaxLogRecordSize));
            }

            if (actualPosition < length + 2 * sizeof(int)) // no space for record + length prefix and suffix 
                throw new UnableToReadPastEndOfStreamException();

            workItem.Stream.Position = realPos - length - sizeof(int);
            record = LogRecord.ReadFrom(workItem.Reader);

#if DEBUG
            workItem.Stream.Position = realPos - length - 2*sizeof(int);
            var prefixLength = workItem.Reader.ReadInt32();
            Debug.Assert(prefixLength == length);
#endif
            return true;
        }

        private Tuple<int, int> TranslateClosestForwardPosition(ReaderWorkItem workItem, int logicalPosition)
        {
            if (!_isReadonly || _chunkFooter.MapSize == 0)
            {
                // this is mostly for ability to read closest backward from the very end
                var logicalPos = Math.Min(_actualDataSize, logicalPosition); 
                return Tuple.Create(logicalPos, -1);
            }

            var midpoints = _midpoints;
            if (workItem.IsMemory || midpoints == null)
            {
                var mapCount = _chunkFooter.MapSize / sizeof(ulong);
                return TranslateClosestForwardWithoutMidpoints(workItem, logicalPosition, 0, mapCount - 1);
            }
            return TranslateClosestForwardWithMidpoints(workItem, midpoints, logicalPosition);
        }

        private Tuple<int, int> TranslateClosestForwardWithMidpoints(ReaderWorkItem workItem, Midpoint[] midpoints, int pos)
        {
            if (pos > midpoints[midpoints.Length - 1].LogPos)
                return Tuple.Create(_actualDataSize, midpoints.Length); // to allow backward reading of the last record, forward read will decline anyway

            var recordRange = LocatePosRange(midpoints, pos);
            return TranslateClosestForwardWithoutMidpoints(workItem, pos, recordRange.Item1, recordRange.Item2);
        }

        private Tuple<int, int> TranslateClosestForwardWithoutMidpoints(ReaderWorkItem workItem, int pos, int startIndex, int endIndex)
        {
            PosMap res = ReadPosMap(workItem, endIndex);

            if (pos > res.LogPos)
                return Tuple.Create(_actualDataSize, endIndex + 1); // to allow backward reading of the last record, forward read will decline anyway
            int low = startIndex;
            int high = endIndex;
            while (low < high)
            {
                var mid = low + (high - low) / 2;
                var v = ReadPosMap(workItem, mid);

                if (v.LogPos < pos)
                    low = mid + 1;
                else
                {
                    high = mid;
                    res = v;
                }
            }
            return Tuple.Create(res.ActualPos, high);
        }

        private static Tuple<int, int> LocatePosRange(Midpoint[] midpoints, int pos)
        {
            int lowerMidpoint = LowerMidpointBound(midpoints, pos);
            int upperMidpoint = UpperMidpointBound(midpoints, pos);
            return Tuple.Create(midpoints[lowerMidpoint].ItemIndex, midpoints[upperMidpoint].ItemIndex);
        }

        /// <summary>
        /// Returns the index of lower midpoint for given logical position.
        /// Assumes it always exist.
        /// </summary>
        private static int LowerMidpointBound(Midpoint[] midpoints, int pos)
        {
            int l = 0;
            int r = midpoints.Length - 1;
            while (l < r)
            {
                int m = l + (r - l + 1) / 2;
                if (midpoints[m].LogPos <= pos)
                    l = m;
                else
                    r = m - 1;
            }

            return l;
        }

        /// <summary>
        /// Returns the index of upper midpoint for given logical position.
        /// Assumes it always exist.
        /// </summary>
        private static int UpperMidpointBound(Midpoint[] midpoints, int pos)
        {
            int l = 0;
            int r = midpoints.Length - 1;
            while (l < r)
            {
                int m = l + (r - l) / 2;
                if (midpoints[m].LogPos >= pos)
                    r = m;
                else
                    l = m + 1;
            }
            return l;
        }

        private static int GetRealPosition(int logicalPosition, bool inMemory)
        {
            return inMemory ? logicalPosition : ChunkHeader.Size + logicalPosition;
        }

        private static int GetLogicalPosition(ReaderWorkItem workItem)
        {
            return workItem.IsMemory ? (int)workItem.Stream.Position : (int)workItem.Stream.Position - ChunkHeader.Size;
        }

        private static int GetLogicalPosition(WriterWorkItem workItem)
        {
            return (int) workItem.Stream.Position - ChunkHeader.Size;
        }

        private bool VerifyDataLengthForward(ReaderWorkItem workItem, int length)
        {
            var chunkSize = _isReadonly ? _chunkFooter.ActualDataSize : _chunkHeader.ChunkSize;
            return GetLogicalPosition(workItem) + length <= chunkSize;
        }

        public RecordWriteResult TryAppend(LogRecord record)
        {
            if (_isReadonly) 
                throw new InvalidOperationException("Cannot write to a read-only block.");

            var workItem = _writerWorkItem;
            var buffer = workItem.Buffer;
            var bufferWriter = workItem.BufferWriter;
            var stream = workItem.Stream;

            buffer.SetLength(4);
            buffer.Position = 4;
            record.WriteTo(bufferWriter);
            var length = (int) buffer.Length - 4;
            bufferWriter.Write(length); // length suffix
            buffer.Position = 0;
            bufferWriter.Write(length); // length prefix

            if (stream.Position + length + 8 > ChunkHeader.Size + _chunkHeader.ChunkSize) 
                return RecordWriteResult.Failed(GetLogicalPosition(workItem));

            var oldPosition = WriteRawData(buffer);
            _actualDataSize = GetLogicalPosition(workItem);
            return RecordWriteResult.Successful(oldPosition, _actualDataSize);
        }

        private long WriteRawData(MemoryStream buffer)
        {
            var len = (int) buffer.Length;
            var buf = buffer.GetBuffer();
            var curPos = GetLogicalPosition(_writerWorkItem);

            //MD5
            _writerWorkItem.MD5.TransformBlock(buf, 0, len, null, 0);
            //FILE
            _writerWorkItem.Stream.Write(buf, 0, len); // as we are always append-only, stream's position should be right here
            //MEMORY
            if (_writerWorkItem.UnmanagedMemoryStream != null)
            {
                var realMemPos = GetRealPosition(curPos, inMemory: true);
                _writerWorkItem.UnmanagedMemoryStream.Seek(realMemPos, SeekOrigin.Begin);
                _writerWorkItem.UnmanagedMemoryStream.Write(buf, 0, len);
            }
            return curPos;
        }

        public void Flush()
        {
            if (_isReadonly) 
                throw new InvalidOperationException("Cannot write to a read-only TFChunk.");
            
            _writerWorkItem.Stream.Flush(flushToDisk: true);
#if LESS_THAN_NET_4_0
            Win32.FlushFileBuffers(_fileStream.SafeFileHandle);
#endif
        }

        public void Complete()
        {
            if (_isReadonly)
                throw new InvalidOperationException("Cannot complete a read-only TFChunk.");

            _chunkFooter = WriteFooter(_chunkHeader.ChunkSize, null);
            Flush();
            _isReadonly = true;
            CloseWriterStream();
        }

        public void CompleteScavenge(ICollection<PosMap> mapping)
        {
            if (_isReadonly)
                throw new InvalidOperationException("Cannot complete a read-only TFChunk.");

            _chunkFooter = WriteFooter(_actualDataSize, mapping);
            Flush();
            _isReadonly = true;
            CloseWriterStream();
        }

        private ChunkFooter WriteFooter(int actualChunkSize, ICollection<PosMap> mapping)
        {
            int mapSize = 0;
            if (mapping != null)
            {
                if (_cached)
                {
                    throw new InvalidOperationException("Trying to write mapping while chunk is cached! "
                                                      + "You probably are writing scavenged chunk as cached. "
                                                      + "Don't do this!");
                }
                mapSize = mapping.Count * sizeof(ulong);
                _writerWorkItem.Buffer.SetLength(mapSize);
                _writerWorkItem.Buffer.Position = 0;
                foreach (var map in mapping)
                {
                    _writerWorkItem.BufferWriter.Write(map.AsUInt64());
                }
                WriteRawData(_writerWorkItem.Buffer);
            }

            var footer = new ChunkFooter(true,
                                         actualChunkSize,
                                         _actualDataSize,
                                         mapSize,
                                         new byte[ChunkFooter.ChecksumSize]);

            //MD5
            _writerWorkItem.MD5.TransformFinalBlock(footer.AsByteArray(), 0, ChunkFooter.Size - ChunkFooter.ChecksumSize);

            //FILE
            footer.MD5Hash = _writerWorkItem.MD5.Hash;
            var footerBytes = footer.AsByteArray();
            var footerPos = ChunkHeader.Size + actualChunkSize + mapSize;
            _writerWorkItem.Stream.Position = footerPos;
            _writerWorkItem.Stream.Write(footerBytes, 0, ChunkFooter.Size);

            var fileSize = ChunkHeader.Size + actualChunkSize + mapSize + ChunkFooter.Size;
            if (_writerWorkItem.Stream.Length != fileSize)
                _writerWorkItem.Stream.SetLength(fileSize);

            return footer;
        }

        private void CloseWriterStream()
        {
            if (_writerWorkItem == null)
                return;

            if (_writerWorkItem.Stream != null)
                _writerWorkItem.Stream.Dispose();

            var unmanagedStream = _writerWorkItem.UnmanagedMemoryStream;
            if (unmanagedStream != null)
            {
                unmanagedStream.Dispose();
                _writerWorkItem.UnmanagedMemoryStream = null;
            }
            _writerWorkItem = null;
        }

        public void Dispose()
        {
            _selfdestructin54321 = true;
            TryDestruct();
            TryDestructUnmanagedMemory();
        }

        public void MarkForDeletion()
        {
            _selfdestructin54321 = true;
            _deleteFile = true;
            TryDestruct();
            TryDestructUnmanagedMemory();
        }

        private int _destructedFileStreams;
        private volatile int _destructedMemStreams;
        private volatile int _lockedCount;

        private void TryDestruct()
        {
            ReaderWorkItem workItem;
            var destructed = _destructedFileStreams;
            while (_streams.TryDequeue(out workItem))
            {
                destructed = Interlocked.Increment(ref _destructedFileStreams);
                workItem.Stream.Close();
                workItem.Stream.Dispose();
            }
            if (destructed == _maxReadThreads)
            {
                if (File.Exists(_filename))
                    File.SetAttributes(_filename, FileAttributes.Normal);

                if (_writerWorkItem != null)
                {
                    _writerWorkItem.Stream.Close();
                    _writerWorkItem.Stream.Dispose();
                    if (_writerWorkItem.UnmanagedMemoryStream != null)
                    {
                        _writerWorkItem.UnmanagedMemoryStream.Dispose();
                        _writerWorkItem.UnmanagedMemoryStream = null;
                    }
                }
                if (_deleteFile && _lockedCount == 0)
                    Helper.EatException(() => File.Delete(_filename));

                _destroyEvent.Set();
            }
            
        }

        private void TryDestructUnmanagedMemory()
        {
            var memStreams = _memoryStreams;

            ReaderWorkItem workItem;
            while (memStreams != null && memStreams.TryDequeue(out workItem))
            {
                var destructed = Interlocked.Increment(ref _destructedMemStreams);
                if (destructed == _maxReadThreads)
                    FreeCachedData();
            }
        }

        private void FreeCachedData()
        {
            if (_cachedData != null)
            {
                Marshal.FreeHGlobal((IntPtr)_cachedData);
                _cachedData = null;
            }
        }

        public void WaitForDestroy(int timeoutMs)
        {
            if (!_destroyEvent.WaitOne(timeoutMs))
                throw new TimeoutException();
        }

        private ReaderWorkItem GetReaderWorkItem()
        { 
            for (int i = 0; i < 10; i++)
            {
                if (_selfdestructin54321)
                    throw new FileBeingDeletedException();

                ReaderWorkItem item;

                // try get cached reader first
                var memstreams = _memoryStreams;
                if (_cached && memstreams != null && memstreams.TryDequeue(out item))
                    return item;

                if (_selfdestructin54321)
                    throw new FileBeingDeletedException();
<<<<<<< HEAD
=======

                //there is an extremely unlikely race condition here 
                //GFY TODO resolve it though impact is minimal
                //as of now the worst thing thing that can happen is a chunk does not get deleted
                //but gets picked up later when the database gets restarted

                // if no cached reader - use usual
>>>>>>> e174cb32
                if (_streams.TryDequeue(out item))
                    return item;
            }
            throw new Exception("Unable to acquire reader work item.");
        }

        private void ReturnReaderWorkItem(ReaderWorkItem item)
        {
            if (item.IsMemory)
            {
                _memoryStreams.Enqueue(item);
                if (!_cached || _selfdestructin54321)
                    TryDestructUnmanagedMemory();
            }
            else
            {
                _streams.Enqueue(item);
                if (_selfdestructin54321)
                    TryDestruct();
            }
        }

        internal TFChunkBulkReader AcquireReader()
        {
            if (_selfdestructin54321)
                throw new FileBeingDeletedException();
            Interlocked.Increment(ref _lockedCount);
            return new TFChunkBulkReader(this, null);
        }

        internal void ReleaseReader(TFChunkBulkReader reader)
        {
            Interlocked.Decrement(ref _lockedCount);
            if (_selfdestructin54321)
                TryDestruct();
        }

        private struct Midpoint
        {
            public readonly int ItemIndex;
            public readonly int LogPos;

            public Midpoint(int itemIndex, PosMap posmap)
            {
                ItemIndex = itemIndex;
                LogPos = posmap.LogPos;
            }

<<<<<<< HEAD
        public ReadResult TryReadNextBulk(Stream stream, byte [] into, int count)
        {
            var sizeRead = 0;
            var available = stream.Length - stream.Position;
            sizeRead = stream.Read(into, 0, count);
            return new ReadResult {IsEOF = stream.Length == stream.Position, ReadData = sizeRead};
=======
            public override string ToString()
            {
                return string.Format("ItemIndex: {0}, LogPos: {1}", ItemIndex, LogPos);
            }
>>>>>>> e174cb32
        }
    }

    public class TFChunkBulkReader : IDisposable
    {
        private readonly TFChunk _chunk;
        private readonly Stream _stream;
        private bool _disposed;
        private readonly byte [] _buffer = new byte[5000];

        internal TFChunkBulkReader(TFChunk chunk, Stream streamToUse)
        {
            Ensure.NotNull(chunk, "chunk");
            Ensure.NotNull(streamToUse, "stream");
            _chunk = chunk;
            _stream = streamToUse;
        }

        ~TFChunkBulkReader()
        {
            Dispose();
        }

        public void Release()
        {
            //Kill bulk stream
            _stream.Close();
            _stream.Dispose();
            _disposed = true;
            _chunk.ReleaseReader(this);
        }

        public ReadResult ReadNextBytes(int count)
        {
            //GFY NOTE THIS DOES NOT USE WRITER CHECKSUM!
            return _chunk.TryReadNextBulk(_stream, _buffer, count);
        }

        public void Dispose()
        {
            if(_disposed) return;
            Release();
            GC.SuppressFinalize(this);
        }
    }

    public struct ReadResult
    {
        public int ReadData;
        public bool IsEOF;
    }

    public struct PosMap
    {
        public readonly int LogPos;
        public readonly int ActualPos;

        public PosMap(ulong posmap)
        {
            LogPos = (int) (posmap >> 32);
            ActualPos = (int) (posmap & 0xFFFFFFFF);
        }

        public PosMap(int logPos, int actualPos)
        {
            LogPos = logPos;
            ActualPos = actualPos;
        }

        public ulong AsUInt64()
        {
            return (((ulong)LogPos) << 32) | (uint)ActualPos;
        }

        public override string ToString()
        {
            return string.Format("LogPos: {0}, ActualPos: {1}", LogPos, ActualPos);
        }
    }
}<|MERGE_RESOLUTION|>--- conflicted
+++ resolved
@@ -1140,16 +1140,6 @@
 
                 if (_selfdestructin54321)
                     throw new FileBeingDeletedException();
-<<<<<<< HEAD
-=======
-
-                //there is an extremely unlikely race condition here 
-                //GFY TODO resolve it though impact is minimal
-                //as of now the worst thing thing that can happen is a chunk does not get deleted
-                //but gets picked up later when the database gets restarted
-
-                // if no cached reader - use usual
->>>>>>> e174cb32
                 if (_streams.TryDequeue(out item))
                     return item;
             }
@@ -1187,30 +1177,30 @@
                 TryDestruct();
         }
 
-        private struct Midpoint
-        {
-            public readonly int ItemIndex;
-            public readonly int LogPos;
-
-            public Midpoint(int itemIndex, PosMap posmap)
-            {
-                ItemIndex = itemIndex;
-                LogPos = posmap.LogPos;
-            }
-
-<<<<<<< HEAD
         public ReadResult TryReadNextBulk(Stream stream, byte [] into, int count)
         {
             var sizeRead = 0;
             var available = stream.Length - stream.Position;
             sizeRead = stream.Read(into, 0, count);
             return new ReadResult {IsEOF = stream.Length == stream.Position, ReadData = sizeRead};
-=======
+        }
+
+        private struct Midpoint
+        {
+            public readonly int ItemIndex;
+            public readonly int LogPos;
+
+            public Midpoint(int itemIndex, PosMap posmap)
+            {
+                ItemIndex = itemIndex;
+                LogPos = posmap.LogPos;
+            }
+
             public override string ToString()
             {
                 return string.Format("ItemIndex: {0}, LogPos: {1}", ItemIndex, LogPos);
             }
->>>>>>> e174cb32
+
         }
     }
 
@@ -1236,6 +1226,7 @@
 
         public void Release()
         {
+            int x = 5;
             //Kill bulk stream
             _stream.Close();
             _stream.Dispose();
